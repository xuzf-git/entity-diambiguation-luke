--- conflicted
+++ resolved
@@ -14,11 +14,7 @@
       - run:
           name: Install Dependencies
           command: |
-<<<<<<< HEAD
             poetry run pip install -U pip
-=======
-            poetry run pip install --upgrade pip
->>>>>>> 7d8f3fc0
             poetry install
             poetry install -E icu
             poetry install -E opennlp
