from typing import List, TextIO, Dict
import json
import math
from pathlib import Path

import multiprocessing
from collections import Counter, OrderedDict, defaultdict, namedtuple
from contextlib import closing
from multiprocessing.pool import Pool
import logging

import click
from tqdm import tqdm
from wikipedia2vec.dump_db import DumpDB

from .interwiki_db import InterwikiDB

PAD_TOKEN = "[PAD]"
UNK_TOKEN = "[UNK]"
MASK_TOKEN = "[MASK]"

SPECIAL_TOKENS = {PAD_TOKEN, UNK_TOKEN, MASK_TOKEN}

Entity = namedtuple("Entity", ["title", "language"])

_dump_db = None  # global variable used in multiprocessing workers

logger = logging.getLogger(__name__)


@click.command()
@click.argument("dump_db_file", type=click.Path())
@click.argument("out_file", type=click.Path())
@click.option("--vocab-size", default=1000000)
@click.option("-w", "--white-list", type=click.File(), multiple=True)
@click.option("--white-list-only", is_flag=True)
@click.option("--pool-size", default=multiprocessing.cpu_count())
@click.option("--chunk-size", default=100)
def build_entity_vocab(dump_db_file: str, white_list: List[TextIO], **kwargs):
    dump_db = DumpDB(dump_db_file)
    white_list = [line.rstrip() for f in white_list for line in f]
    EntityVocab.build(dump_db, white_list=white_list, language=dump_db.language, **kwargs)


class EntityVocab(object):
    def __init__(self, vocab_file: str):
        self._vocab_file = vocab_file

        self.vocab: Dict[Entity, int] = {}
        self.counter: Dict[Entity, int] = {}
        self.inv_vocab: Dict[int, List[Entity]] = defaultdict(list)

        # allow tsv files for backward compatibility
        if vocab_file.endswith(".tsv"):
            logger.info("Detected vocab file type: tsv")
            self._parse_tsv_vocab_file(vocab_file)
        elif vocab_file.endswith(".jsonl"):
            logger.info("Detected vocab file type: jsonl")
            self._parse_jsonl_vocab_file(vocab_file)
<<<<<<< HEAD
        else:
            logger.info("Detected vocab file type: pretrained")
            self._from_pretrained(vocab_file)
=======
        elif "luke" in vocab_file:
            logger.info("Detected vocab file type: pretrained transformers")
            self._from_pretrained(vocab_file)
        else:
            raise ValueError(f"Unrecognized vocab_file format: {vocab_file}")
>>>>>>> 7d8f3fc0

        self.special_token_ids = {}
        for special_token in SPECIAL_TOKENS:
            special_token_entity = self.search_across_languages(special_token)[0]
            self.special_token_ids[special_token] = self.get_id(*special_token_entity)

    def _from_pretrained(self, transformer_model_name: str):
        from transformers.models.luke.tokenization_luke import LukeTokenizer

        luke_tokenizer = LukeTokenizer.from_pretrained(transformer_model_name)
        title_to_idx = luke_tokenizer.entity_vocab
        for title, idx in title_to_idx.items():
            entity = Entity(title, None)
            self.vocab[entity] = idx
            self.counter[entity] = None
            self.inv_vocab[idx] = [entity]

    def _parse_tsv_vocab_file(self, vocab_file: str):
        with open(vocab_file, "r") as f:
            for (index, line) in enumerate(f):
                title, count = line.rstrip().split("\t")
                entity = Entity(title, None)
                self.vocab[entity] = index
                self.counter[entity] = int(count)
                self.inv_vocab[index] = [entity]

    def _parse_jsonl_vocab_file(self, vocab_file: str):
        with open(vocab_file, "r") as f:
            entities_json = [json.loads(line) for line in f]

        for item in entities_json:
            for title, language in item["entities"]:
                entity = Entity(title, language)
                self.vocab[entity] = item["id"]
                self.counter[entity] = item["count"]
                self.inv_vocab[item["id"]].append(entity)

    @property
    def size(self) -> int:
        return len(self)

    def __reduce__(self):
        return (self.__class__, (self._vocab_file,))

    def __len__(self):
        return len(self.inv_vocab)

    def __contains__(self, item: str):
        return self.contains(item, language=None)

    def __getitem__(self, key: str):
        return self.get_id(key, language=None)

    def __iter__(self):
        return iter(self.vocab)

    def contains(self, title: str, language: str = None):
        return Entity(title, language) in self.vocab

    def get_id(self, title: str, language: str = None, default: int = None) -> int:
        try:
            return self.vocab[Entity(title, language)]
        except KeyError:
            return default

    def get_title_by_id(self, id_: int, language: str = None) -> str:
        for entity in self.inv_vocab[id_]:
            if entity.language == language:
                return entity.title

    def get_count_by_title(self, title: str, language: str = None) -> int:
        entity = Entity(title, language)
        return self.counter.get(entity, 0)

    def search_across_languages(self, title: str) -> List[Entity]:
        results = []
        for entity in self.vocab.keys():
            if entity.title == title:
                results.append(entity)
        return results

    def save(self, out_file: str):

        if Path(out_file).suffix != ".jsonl":
            raise ValueError(
                "The saved file has to has the jsonl extension so that it will be loaded properly.\n"
                f"out_file: {out_file}"
            )

        with open(out_file, "w") as f:
            for ent_id, entities in self.inv_vocab.items():
                count = self.counter[entities[0]]
                item = {"id": ent_id, "entities": [(e.title, e.language) for e in entities], "count": count}
                json.dump(item, f)
                f.write("\n")

    @staticmethod
    def build(
        dump_db: DumpDB,
        out_file: str,
        vocab_size: int,
        white_list: List[str],
        white_list_only: bool,
        pool_size: int,
        chunk_size: int,
        language: str,
    ):
        counter = Counter()
        with tqdm(total=dump_db.page_size(), mininterval=0.5) as pbar:
            with closing(Pool(pool_size, initializer=EntityVocab._initialize_worker, initargs=(dump_db,))) as pool:
                for ret in pool.imap_unordered(EntityVocab._count_entities, dump_db.titles(), chunksize=chunk_size):
                    counter.update(ret)
                    pbar.update()

        title_dict = OrderedDict()
        title_dict[PAD_TOKEN] = 0
        title_dict[UNK_TOKEN] = 0
        title_dict[MASK_TOKEN] = 0

        for title in white_list:
            if counter[title] != 0:
                title_dict[title] = counter[title]

        if not white_list_only:
            valid_titles = frozenset(dump_db.titles())
            for title, count in counter.most_common():
                if title in valid_titles and not title.startswith("Category:"):
                    title_dict[title] = count
                    if len(title_dict) == vocab_size:
                        break

        with open(out_file, "w") as f:
            for ent_id, (title, count) in enumerate(title_dict.items()):
                json.dump({"id": ent_id, "entities": [[title, language]], "count": count}, f, ensure_ascii=False)
                f.write("\n")

    @staticmethod
    def _initialize_worker(dump_db: DumpDB):
        global _dump_db
        _dump_db = dump_db

    @staticmethod
    def _count_entities(title: str) -> Dict[str, int]:
        counter = Counter()
        for paragraph in _dump_db.get_paragraphs(title):
            for wiki_link in paragraph.wiki_links:
                title = _dump_db.resolve_redirect(wiki_link.title)
                counter[title] += 1
        return counter


@click.command()
@click.option("--entity-vocab-files", "-v", multiple=True)
@click.option("--inter-wiki-db-path", "-i", type=click.Path())
@click.option("--out-file", "-o", type=click.Path())
@click.option("--vocab-size", type=int)
@click.option("--min-num-languages", type=int)
def build_multilingual_entity_vocab(
    entity_vocab_files: List[str], inter_wiki_db_path: str, out_file: str, vocab_size: int, min_num_languages: int
):

    for entity_vocab_path in entity_vocab_files:
        if Path(entity_vocab_path).suffix != ".jsonl":
            raise RuntimeError(
                f"entity_vocab_path: {entity_vocab_path}\n"
                "Entity vocab files in this format is not supported."
                "Please use the jsonl file format and try again."
            )

    db = InterwikiDB.load(inter_wiki_db_path)

    vocab: Dict[Entity, int] = {}  # title -> index
    inv_vocab = defaultdict(set)  # ent_id -> Set[title]
    count_dict = defaultdict(int)  # ent_id -> count
    index_mapping = {}  # inter-language index -> ent_id

    special_token_to_idx = {special_token: idx for idx, special_token in enumerate(SPECIAL_TOKENS)}
    current_new_id = len(special_token_to_idx)

    for entity_vocab_path in entity_vocab_files:
        logger.info(f"Reading {entity_vocab_path}")
        with open(entity_vocab_path, "r") as f:
            for line in tqdm(f):
                entity_dict = json.loads(line)
                for title, lang in entity_dict["entities"]:
                    entity = Entity(title, lang)
                    if title not in SPECIAL_TOKENS:
                        try:
                            inter_language_id = db.get_id(title, lang)
                        except KeyError:
                            inter_language_id = None

                        # judge if we should assign a new id to these entities
                        if inter_language_id is not None and inter_language_id in index_mapping:
                            ent_id = index_mapping[inter_language_id]
                        else:
                            ent_id = current_new_id
                            current_new_id += 1
                            index_mapping[inter_language_id] = ent_id
                    else:
                        ent_id = special_token_to_idx[title]

                    vocab[entity] = ent_id
                    inv_vocab[ent_id].add((entity.title, entity.language))  # Convert Entity to Tuple for json.dump
                    count_dict[ent_id] += entity_dict["count"]
    json_dicts = [
        {"entities": list(inv_vocab[ent_id]), "count": count_dict[ent_id]} for ent_id in range(current_new_id)
    ]

    logger.info(f"Vocab size without truncation: {len(json_dicts)}")

    if min_num_languages is not None:
        json_dicts = [d for d in json_dicts if len(d["entities"]) >= min_num_languages]

    json_dicts.sort(key=lambda x: -x["count"] if x["count"] != 0 else -math.inf)
    if vocab_size is not None:
        json_dicts = json_dicts[:vocab_size]

    logger.info(f"Final vocab size: {len(json_dicts)}")
    logger.info(f"Saving to {out_file}")
    with open(out_file, "w") as f:
        for ent_id, item in enumerate(json_dicts):
            json.dump({"id": ent_id, **item}, f, ensure_ascii=False)
            f.write("\n")<|MERGE_RESOLUTION|>--- conflicted
+++ resolved
@@ -57,17 +57,11 @@
         elif vocab_file.endswith(".jsonl"):
             logger.info("Detected vocab file type: jsonl")
             self._parse_jsonl_vocab_file(vocab_file)
-<<<<<<< HEAD
-        else:
-            logger.info("Detected vocab file type: pretrained")
-            self._from_pretrained(vocab_file)
-=======
         elif "luke" in vocab_file:
             logger.info("Detected vocab file type: pretrained transformers")
             self._from_pretrained(vocab_file)
         else:
             raise ValueError(f"Unrecognized vocab_file format: {vocab_file}")
->>>>>>> 7d8f3fc0
 
         self.special_token_ids = {}
         for special_token in SPECIAL_TOKENS:
