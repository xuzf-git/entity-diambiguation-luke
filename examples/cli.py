import logging
import os
import random
import string
import subprocess
import sys
from argparse import Namespace

logging.getLogger("transformers").setLevel(logging.WARNING)

import click
import torch

from luke.utils.model_utils import ModelArchive

from examples.utils.experiment_logger import commet_logger_args, CometLogger, NullLogger

LOG_FORMAT = "[%(asctime)s] [%(levelname)s] %(message)s (%(funcName)s@%(filename)s:%(lineno)s)"

try:
    import absl.logging

    # https://github.com/tensorflow/tensorflow/issues/27045#issuecomment-519642980
    logging.getLogger().removeHandler(absl.logging._absl_handler)
    absl.logging._warn_preinit_stderr = False
except ImportError:
    pass

logger = logging.getLogger(__name__)


@click.group()
@click.option(
    "--output-dir", default="exp_" + "".join(random.choice(string.ascii_letters) for m in range(8)), type=click.Path()
)
@click.option("--num-gpus", default=1)
@click.option("--experiment-logger", "--logger", type=click.Choice(["comet"]))
@click.option("--master-port", default=29500)
@click.option("--local-rank", "--local_rank", default=-1)
@click.option("--model-file", type=click.Path(exists=True))
@commet_logger_args
@click.pass_context
def cli(ctx, **kwargs):
    args = Namespace(**kwargs)

    if args.local_rank == -1 and args.num_gpus > 1:
        current_env = os.environ.copy()
        current_env["MASTER_ADDR"] = "127.0.0.1"
        current_env["MASTER_PORT"] = str(args.master_port)
        current_env["WORLD_SIZE"] = str(args.num_gpus)

        processes = []

        for args.local_rank in range(0, args.num_gpus):
            current_env["RANK"] = str(args.local_rank)
            current_env["LOCAL_RANK"] = str(args.local_rank)

            cmd = [sys.executable, "-u", "-m", "examples.cli", "--local-rank={}".format(args.local_rank)]
            cmd.extend(sys.argv[1:])

            process = subprocess.Popen(cmd, env=current_env)
            processes.append(process)

        for process in processes:
            process.wait()
            if process.returncode != 0:
                raise subprocess.CalledProcessError(returncode=process.returncode, cmd=cmd)

        sys.exit(0)
    else:
        if args.local_rank not in (-1, 0):
            logging.basicConfig(format=LOG_FORMAT, level=logging.WARNING)
        else:
            logging.basicConfig(format=LOG_FORMAT, level=logging.INFO)

        if not os.path.exists(args.output_dir) and args.local_rank in [-1, 0]:
            os.makedirs(args.output_dir)
            logger.info("Output dir: %s", args.output_dir)

        # NOTE: ctx.obj is documented here: http://click.palletsprojects.com/en/7.x/api/#click.Context.obj
        ctx.obj = dict(local_rank=args.local_rank, output_dir=args.output_dir)

        if args.num_gpus == 0:
            ctx.obj["device"] = torch.device("cpu")
        elif args.local_rank == -1:
            ctx.obj["device"] = torch.device("cuda")
        else:
            torch.cuda.set_device(args.local_rank)
            ctx.obj["device"] = torch.device("cuda", args.local_rank)
            torch.distributed.init_process_group(backend="nccl")

        experiment_logger = NullLogger()

        if args.local_rank in (-1, 0) and args.experiment_logger == "comet":
            experiment_logger = CometLogger(args)

        experiment_logger.log_parameters({p.name: getattr(args, p.name) for p in cli.params})
        ctx.obj["experiment"] = experiment_logger

        if args.model_file:
            model_archive = ModelArchive.load(args.model_file)
            ctx.obj["tokenizer"] = model_archive.tokenizer
            ctx.obj["entity_vocab"] = model_archive.entity_vocab
            ctx.obj["bert_model_name"] = model_archive.bert_model_name
            ctx.obj["model_config"] = model_archive.config
            ctx.obj["max_mention_length"] = model_archive.max_mention_length
            ctx.obj["model_weights"] = model_archive.state_dict

            experiment_logger.log_parameter("model_file_name", os.path.basename(args.model_file))


<<<<<<< HEAD
from examples.entity_disambiguation.main import cli as entity_disambiguation_cli

cli.add_command(entity_disambiguation_cli)
from examples.entity_typing.main import cli as entity_typing_cli
=======
from .entity_typing.main import cli as entity_typing_cli
>>>>>>> 7d8f3fc0

cli.add_command(entity_typing_cli)
from examples.ner.main import cli as ner_cli

cli.add_command(ner_cli)
from examples.reading_comprehension.main import cli as reading_comprehension_cli

cli.add_command(reading_comprehension_cli)
from examples.relation_classification.main import cli as relation_classification_cli

cli.add_command(relation_classification_cli)

from examples.entity_span_qa.main import cli as entity_span_qa_cli

cli.add_command(entity_span_qa_cli)

from examples.utils.wiki_mention_detector.entity_db import cli as entity_db_cli

cli.add_command(entity_db_cli)

from examples.utils.wiki_mention_detector.mention_db import cli as mention_db_cli

cli.add_command(mention_db_cli)

from examples.utils.wiki_mention_detector.wiki_link_db import cli as wiki_link_db_cli

cli.add_command(wiki_link_db_cli)

if __name__ == "__main__":
    cli()<|MERGE_RESOLUTION|>--- conflicted
+++ resolved
@@ -109,14 +109,7 @@
             experiment_logger.log_parameter("model_file_name", os.path.basename(args.model_file))
 
 
-<<<<<<< HEAD
-from examples.entity_disambiguation.main import cli as entity_disambiguation_cli
-
-cli.add_command(entity_disambiguation_cli)
-from examples.entity_typing.main import cli as entity_typing_cli
-=======
 from .entity_typing.main import cli as entity_typing_cli
->>>>>>> 7d8f3fc0
 
 cli.add_command(entity_typing_cli)
 from examples.ner.main import cli as ner_cli
